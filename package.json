--- conflicted
+++ resolved
@@ -1,10 +1,6 @@
 {
   "name": "trealla",
-<<<<<<< HEAD
-  "version": "0.18.14",
-=======
   "version": "0.20.0",
->>>>>>> 4bd6eb1c
   "description": "Trealla Prolog bindings for JS",
   "main": "trealla.js",
   "type": "module",
