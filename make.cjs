const esbuild = require('esbuild');
const { dtsPlugin } = require('esbuild-plugin-d.ts');

(async () => {
	await esbuild.build({
		entryPoints: ['src/trealla.ts'],
		bundle: true,
		outfile: 'trealla.js',
		format: 'esm',
		loader: {'.wasm': 'binary'},
<<<<<<< HEAD
		target: ['es2021', 'safari15'],
		minify: false,
		keepNames: true,
		inject: [require.resolve('node-stdlib-browser/helpers/esbuild/shim')],
		define: {
			Buffer: 'Buffer'
		},
		plugins: [plugin(stdLibBrowser), dtsPlugin()]
=======
		target: ['es2022'],
		minify: false,
		keepNames: true,
		sourcemap: true,
		plugins: [dtsPlugin()]
>>>>>>> 4bd6eb1c
	});
})();<|MERGE_RESOLUTION|>--- conflicted
+++ resolved
@@ -8,21 +8,10 @@
 		outfile: 'trealla.js',
 		format: 'esm',
 		loader: {'.wasm': 'binary'},
-<<<<<<< HEAD
-		target: ['es2021', 'safari15'],
-		minify: false,
-		keepNames: true,
-		inject: [require.resolve('node-stdlib-browser/helpers/esbuild/shim')],
-		define: {
-			Buffer: 'Buffer'
-		},
-		plugins: [plugin(stdLibBrowser), dtsPlugin()]
-=======
 		target: ['es2022'],
 		minify: false,
 		keepNames: true,
-		sourcemap: true,
+		sourcemap: false,
 		plugins: [dtsPlugin()]
->>>>>>> 4bd6eb1c
 	});
 })();